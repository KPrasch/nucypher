--- conflicted
+++ resolved
@@ -116,11 +116,7 @@
 
 MOCK_IP_ADDRESS_2 = '10.10.10.10'
 
-<<<<<<< HEAD
 MOCK_URSULA_DB_FILEPATH = os.path.join(BASE_TEMP_DIR, f'{BASE_TEMP_PREFIX}-{os.urandom(4).hex()}')
 #MOCK_URSULA_DB_FILEPATH = ':memory:'
-=======
-MOCK_URSULA_DB_FILEPATH = ':memory:'
 
-PYEVM_GAS_LIMIT = 6500000  # TODO: move elsewhere (used to set pyevm gas limit in tests)?
->>>>>>> 50b2871f
+PYEVM_GAS_LIMIT = 6500000  # TODO: move elsewhere (used to set pyevm gas limit in tests)?