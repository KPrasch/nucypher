"""
This file is part of nucypher.

nucypher is free software: you can redistribute it and/or modify
it under the terms of the GNU Affero General Public License as published by
the Free Software Foundation, either version 3 of the License, or
(at your option) any later version.

nucypher is distributed in the hope that it will be useful,
but WITHOUT ANY WARRANTY; without even the implied warranty of
MERCHANTABILITY or FITNESS FOR A PARTICULAR PURPOSE.  See the
GNU Affero General Public License for more details.

You should have received a copy of the GNU Affero General Public License
along with nucypher.  If not, see <https://www.gnu.org/licenses/>.
"""

from __future__ import absolute_import, division, print_function

"""
WARNING: Do not modify this file.
"""

__all__ = [
    "__title__", "__summary__", "__version__", "__author__", "__email__", "__license__", "__copyright__", "__url__"
]

__title__ = "nucypher"

__url__ = "https://github.com/nucypher/nucypher"

__summary__ = 'A proxy re-encryption network to empower privacy in decentralized systems.'

<<<<<<< HEAD
__version__ = "5.3.1"
=======
__version__ = "5.3.3"
>>>>>>> af58f703

__author__ = "NuCypher"

__email__ = "dev@nucypher.com"

__license__ = "GNU Affero General Public License, Version 3"

__copyright__ = 'Copyright (C) 2019 NuCypher'<|MERGE_RESOLUTION|>--- conflicted
+++ resolved
@@ -31,11 +31,7 @@
 
 __summary__ = 'A proxy re-encryption network to empower privacy in decentralized systems.'
 
-<<<<<<< HEAD
-__version__ = "5.3.1"
-=======
 __version__ = "5.3.3"
->>>>>>> af58f703
 
 __author__ = "NuCypher"
 
