--- conflicted
+++ resolved
@@ -25,8 +25,12 @@
 from nucypher.blockchain.eth.registry import BaseContractRegistry, LocalContractRegistry, InMemoryContractRegistry
 from nucypher.blockchain.eth.token import NU
 from nucypher.characters.control.emitters import StdoutEmitter
-from nucypher.cli.actions import get_client_password, select_client_account, confirm_deployment, \
+from nucypher.cli.actions import (
+    get_client_password,
+    select_client_account,
+    confirm_deployment,
     establish_deployer_registry
+)
 from nucypher.cli.painting import (
     paint_staged_deployment,
     paint_deployment_delay,
@@ -78,7 +82,7 @@
     _ensure_config_root(config_root)
 
     if not force:
-        prompt = f"Fetch and download latest registry from {BaseContractRegistry.PUBLICATION_ENDPOINT}?"
+        prompt = f"Fetch and download latest registry from {BaseContractRegistry.get_publication_endpoint()}?"
         click.confirm(prompt, abort=True)
     registry = InMemoryContractRegistry.from_latest_publication()
     output_filepath = registry.commit(filepath=registry_outfile, overwrite=force)
@@ -88,44 +92,10 @@
 @deploy.command()
 @click.option('--provider', 'provider_uri', help="Blockchain provider's URI", type=click.STRING, required=True)
 @click.option('--config-root', help="Custom configuration directory", type=click.Path())
-<<<<<<< HEAD
-@click.option('--contract-name', help="Deploy a single contract by name", type=click.STRING)
-@click.option('--gas', help="Operate with a specified gas per-transaction limit", type=click.IntRange(min=1))
-@click.option('--deployer-address', help="Deployer's checksum address", type=EIP55_CHECKSUM_ADDRESS)
-@click.option('--retarget', '-d', help="Retarget a contract's proxy.", is_flag=True)
-@click.option('--target-address', help="Recipient's checksum address for token or ownership transference.", type=EIP55_CHECKSUM_ADDRESS)
-@click.option('--value', help="Amount of tokens to transfer in the smallest denomination", type=click.INT)
-@click.option('--dev', '-d', help="Forcibly use the development registry filepath.", is_flag=True)
-@click.option('--bare', help="Deploy a contract *only* without any additional operations.", is_flag=True)
-@click.option('--registry-infile', help="Input path for contract registry file", type=EXISTING_READABLE_FILE)
-@click.option('--registry-outfile', help="Output path for contract registry file", type=click.Path(file_okay=True))
-@click.option('--allocation-infile', help="Input path for token allocation JSON file", type=EXISTING_READABLE_FILE)
-@click.option('--allocation-outfile', help="Output path for token allocation JSON file", type=click.Path(exists=False, file_okay=True))
-def deploy(action,
-           poa,
-           etherscan,
-           provider_uri,
-           gas,
-           deployer_address,
-           contract_name,
-           allocation_infile,
-           allocation_outfile,
-           registry_infile,
-           registry_outfile,
-           value,
-           target_address,
-           retarget,
-           bare,
-           config_root,
-           hw_wallet,
-           force,
-           dev):
-=======
 @click.option('--registry-infile', help="Input path for contract registry file", type=EXISTING_READABLE_FILE)
 @click.option('--deployer-address', help="Deployer's checksum address", type=EIP55_CHECKSUM_ADDRESS)
 @click.option('--poa', help="Inject POA middleware", is_flag=True)
 def inspect(provider_uri, config_root, registry_infile, deployer_address, poa):
->>>>>>> 12ec0b6f
     """
     Echo owner information and bare contract metadata.
     """
@@ -134,26 +104,13 @@
     _ensure_config_root(config_root)
     _initialize_blockchain(poa, provider_uri)
 
-    if registry_infile:
-        registry = LocalContractRegistry(filepath=registry_infile)
-    else:
-        registry = InMemoryContractRegistry.from_latest_publication()
-    administrator = ContractAdministrator(registry=registry, deployer_address=deployer_address)
-    paint_deployer_contract_inspection(emitter=emitter, administrator=administrator)
-
-
-<<<<<<< HEAD
-    \b
-    Actions
-    -----------------------------------------------------------------------------
-    inspect                Echo owner information and bare contract metadata.
-    contracts              Compile and deploy contracts.
-    upgrade                Upgrade existing proxy contract deployments.
-    rollback               Rollback a proxy contract's target.
-    allocations            Deploy pre-allocation contracts.
-    transfer-tokens        Transfer tokens from contract's owner address to another address
-    transfer-ownership     Transfer ownership of contracts to another address.
-=======
+    local_registry = establish_deployer_registry(emitter=emitter,
+                                                 registry_infile=registry_infile)
+    paint_deployer_contract_inspection(emitter=emitter,
+                                       registry=local_registry,
+                                       deployer_address=deployer_address)
+
+
 @deploy.command()
 @_admin_actor_options
 @click.option('--retarget', '-d', help="Retarget a contract's proxy.", is_flag=True)
@@ -165,7 +122,6 @@
 
             # Other
             retarget, target_address):
->>>>>>> 12ec0b6f
     """
     Upgrade NuCypher existing proxy contract deployments.
     """
@@ -305,15 +261,6 @@
             emitter.echo(message, color='red', bold=True)
             raise click.Abort()
 
-<<<<<<< HEAD
-    if action == "download-registry":
-        if not force:
-            prompt = f"Fetch and download latest registry from {BaseContractRegistry.get_publication_endpoint()}?"
-            click.confirm(prompt, abort=True)
-        registry = InMemoryContractRegistry.from_latest_publication()
-        output_filepath = registry.commit(filepath=registry_outfile, overwrite=force)
-        emitter.message(f"Successfully downloaded latest registry to {output_filepath}")
-=======
         # Deploy
         emitter.echo(f"Deploying {contract_name}")
         if contract_deployer._upgradeable and not bare:
@@ -336,7 +283,6 @@
                                   emitter=emitter,
                                   chain_name=deployer_interface.client.chain_name,
                                   open_in_browser=etherscan)
->>>>>>> 12ec0b6f
         return  # Exit
 
     #
@@ -354,9 +300,6 @@
     secrets = ADMINISTRATOR.collect_deployment_secrets()
     paint_staged_deployment(deployer_interface=deployer_interface, administrator=ADMINISTRATOR, emitter=emitter)
 
-<<<<<<< HEAD
-    deployer_interface.connect()
-=======
     # Confirm Trigger Deployment
     if not confirm_deployment(emitter=emitter, deployer_interface=deployer_interface):
         raise click.Abort()
@@ -417,9 +360,10 @@
 
     if not allocation_infile:
         allocation_infile = click.prompt("Enter allocation data filepath")
-    click.confirm("Continue deploying and allocating?", abort=True)
     ADMINISTRATOR.deploy_beneficiaries_from_file(allocation_data_filepath=allocation_infile,
-                                                 allocation_outfile=allocation_outfile)
+                                                 allocation_outfile=allocation_outfile,
+                                                 emitter=emitter,
+                                                 interactive=not force)
 
 
 @deploy.command(name='transfer-tokens')
@@ -434,7 +378,7 @@
                     # Other
                     target_address, value):
     """
-    Transfer tokens from a contract to another address using the owner's address.
+    Transfer tokens from contract's owner address to another address
     """
     # Init
     emitter = StdoutEmitter()
@@ -526,7 +470,6 @@
     else:
         receipts = ADMINISTRATOR.relinquish_ownership(new_owner=target_address, transaction_gas_limit=gas)
         emitter.ipc(receipts, request_id=0, duration=0)  # TODO: #1216
->>>>>>> 12ec0b6f
 
 
 def _make_authenticated_deployment_actor(emitter, provider_uri, deployer_address, deployer_interface, contract_name,
@@ -539,14 +482,6 @@
                                                  registry_infile=registry_infile,
                                                  registry_outfile=registry_outfile,
                                                  dev=dev)
-    #
-    # Actions that don't require authentication
-    #
-
-    if action == "inspect":
-        paint_deployer_contract_inspection(emitter=emitter, registry=local_registry, deployer_address=deployer_address)
-        return  # Exit
-
     #
     # Make Authenticated Deployment Actor
     #
@@ -586,17 +521,6 @@
                      "If you want to see deployed contracts and TXs in your browser, activate --etherscan.",
                      color='yellow')
 
-<<<<<<< HEAD
-    elif action == "allocations":
-        if not allocation_infile:
-            allocation_infile = click.prompt("Enter allocation data filepath")
-        ADMINISTRATOR.deploy_beneficiaries_from_file(allocation_data_filepath=allocation_infile,
-                                                     allocation_outfile=allocation_outfile,
-                                                     emitter=emitter,
-                                                     interactive=not force)
-        return  # Exit
-=======
->>>>>>> 12ec0b6f
 
 def _initialize_blockchain(poa, provider_uri):
     if not BlockchainInterfaceFactory.is_interface_initialized(provider_uri=provider_uri):
@@ -606,6 +530,8 @@
                                                       show_sync_progress=False)
     else:
         deployer_interface = BlockchainInterfaceFactory.get_interface(provider_uri=provider_uri)
+
+    deployer_interface.connect()
     return deployer_interface
 
 
