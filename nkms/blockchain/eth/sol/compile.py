--- conflicted
+++ resolved
@@ -1,17 +1,10 @@
 import glob
-<<<<<<< HEAD
 import os
-=======
-import itertools
-import os
-from pathlib import Path
->>>>>>> 84f9bd78
 
 from os.path import join, dirname, abspath
 from solc import compile_files
 from solc import install_solc
 
-<<<<<<< HEAD
 from nkms.blockchain import eth
 from nkms.config.configs import _DEFAULT_CONFIGURATION_DIR
 from tests.blockchain.eth import contracts
@@ -55,49 +48,4 @@
 
         interfaces = {name.split(':')[-1]: compiled_sol[name] for name in compiled_sol}
 
-        return interfaces
-
-
-
-=======
-import nkms
-from nkms.blockchain import eth
-from tests.blockchain.eth import contracts
-
-
-class SolidityConfig:
-    version = 'v0.4.20'
-
-    contract_names = ('Issuer',
-                      'NuCypherKMSToken',
-                      'MinersEscrow',
-                      'PolicyManager',
-                      'UserEscrow')
-
-    __sol_binary_path = os.path.join(os.environ['VIRTUAL_ENV'], 'bin', 'solc')  # TODO: Does not work with pytest w/o intervention
-
-    _contract_source_dirs = [
-        join(dirname(abspath(eth.__file__)), 'sol', 'source', 'contracts'),
-        join(os.path.dirname(os.path.abspath(contracts.__file__)), 'contracts')
-    ]
-
-    def __init__(self):
-        os.environ['SOLC_BINARY'] = self.__sol_binary_path
-
-    def install_compiler(self):
-        # https://github.com/ethereum/py-solc#installing-the-solc-binary
-        return install_solc(self.version)
-
-
-def compile_interfaces(config: SolidityConfig=SolidityConfig()) -> dict:
-
-    sol_contract_paths = list()
-    for source_dir in config._contract_source_dirs:
-        sol_contract_paths.extend(glob.iglob(source_dir+'/**/*.sol', recursive=True))
-
-    compiled_sol = compile_files(sol_contract_paths, import_remappings=["contracts="+config._contract_source_dirs[0]]) # TODO
-
-    interfaces = {name.split(':')[-1]: compiled_sol[name] for name in compiled_sol}
-
-    return interfaces
->>>>>>> 84f9bd78
+        return interfaces