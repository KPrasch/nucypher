import asyncio
from contextlib import suppress
from logging import getLogger

import msgpack
import requests
from collections import OrderedDict
from kademlia.network import Server
from kademlia.utils import digest
from typing import Dict
from typing import Union, List
from umbral import pre
from umbral.keys import UmbralPublicKey
from constant_sorrow import constants, default_constant_splitter
from bytestring_splitter import RepeatingBytestringSplitter

from nkms.blockchain.eth.actors import PolicyAuthor
from nkms.config.configs import KMSConfig
from nkms.crypto.api import secure_random, keccak_digest
from nkms.crypto.constants import PUBLIC_KEY_LENGTH
from nkms.crypto.kits import UmbralMessageKit
from nkms.crypto.powers import CryptoPower, SigningPower, EncryptingPower
from nkms.crypto.signature import Signature
from nkms.crypto.splitters import signature_splitter
from nkms.network import blockchain_client
from nkms.network.protocols import dht_value_splitter
from nkms.network.server import NuCypherDHTServer, NuCypherSeedOnlyDHTServer, ProxyRESTServer

<<<<<<< HEAD

=======
>>>>>>> 1c484c41

class Character(object):
    """
    A base-class for any character in our cryptography protocol narrative.
    """
    _server = None
    _server_class = Server
    _default_crypto_powerups = None
    _stamp = None

    address = "This is a fake address."  # TODO: #192

    def __init__(self, attach_server=True, crypto_power: CryptoPower=None,
                 crypto_power_ups=None, is_me=True, config: "KMSConfig"=None) -> None:
        """
        :param attach_server:  Whether to attach a Server when this Character is
            born.
        :param crypto_power: A CryptoPower object; if provided, this will be the
            character's CryptoPower.
        :param crypto_power_ups:  If crypto_power is not provided, a new
            CryptoPower will be made and will consume all of the CryptoPowerUps
            in this list.

        If neither crypto_power nor crypto_power_ups are provided, we give this
        Character all CryptoPowerUps listed in their _default_crypto_powerups
        attribute.

        :param is_me: Set this to True when you want this Character to represent
            the owner of the configuration under which the program is being run.
            A Character who is_me can do things that other Characters can't,
            like run servers, sign messages, and decrypt messages which are
            encrypted for them.  Typically this will be True for exactly one
            Character, but there are scenarios in which its imaginable to be
            represented by zero Characters or by more than one Character.
        """
        # self.config = config if config is not None else KMSConfig.get_config()
        self.known_nodes = {}
        self.log = getLogger("characters")

        if crypto_power and crypto_power_ups:
            raise ValueError("Pass crypto_power or crypto_power_ups (or neither), but not both.")

        if not crypto_power_ups:
            crypto_power_ups = []

        if is_me:
            self._stamp = SignatureStamp(self)

            if attach_server:
                self.attach_server()
        else:
            self._stamp = StrangerStamp(self)

        if crypto_power:
            self._crypto_power = crypto_power
        elif crypto_power_ups:
            self._crypto_power = CryptoPower(power_ups=crypto_power_ups,
                                             generate_keys_if_needed=is_me)
        else:
            self._crypto_power = CryptoPower(self._default_crypto_powerups,
                                             generate_keys_if_needed=is_me)

    def __eq__(self, other):
        return bytes(self.stamp) == bytes(other.stamp)

    def __hash__(self):
        return int.from_bytes(self.stamp, byteorder="big")

    class NotEnoughUrsulas(RuntimeError):
        """
        All Characters depend on knowing about enough Ursulas to perform their role.
        This exception is raised when a piece of logic can't proceed without more Ursulas.
        """

    class SuspiciousActivity(RuntimeError):
        """raised when an action appears to amount to malicious conduct."""

    @classmethod
    def from_public_keys(cls, powers_and_keys: Dict, *args, **kwargs):
        """
        Sometimes we discover a Character and, at the same moment, learn one or
        more of their public keys. Here, we take a Dict
        (powers_and_key_bytes) in the following format:
        {CryptoPowerUp class: public_key_bytes}

        Each item in the collection will have the CryptoPowerUp instantiated
        with the public_key_bytes, and the resulting CryptoPowerUp instance
        consumed by the Character.
        """
        crypto_power = CryptoPower()

        for power_up, public_key in powers_and_keys.items():
            try:
                umbral_key = UmbralPublicKey(public_key)
            except TypeError:
                umbral_key = public_key

            crypto_power.consume_power_up(power_up(pubkey=umbral_key))

        return cls(is_me=False, crypto_power=crypto_power, *args, **kwargs)

    def attach_server(self, ksize=20, alpha=3, id=None,
                      storage=None, *args, **kwargs) -> None:
        if self._server:
            raise RuntimeError("Attaching the server twice is almost certainly a bad idea.")
        self._server = self._server_class(
            ksize, alpha, id, storage, *args, **kwargs)

    @property
    def stamp(self):
        if not self._stamp:
            raise AttributeError("SignatureStamp has not been set up yet.")
        else:
            return self._stamp

    @property
    def server(self) -> Server:
        if self._server:
            return self._server
        else:
            raise RuntimeError("Server hasn't been attached.")

    @property
    def name(self):
        return self.__class__.__name__

    def encrypt_for(self,
                    recipient: "Character",
                    plaintext: bytes,
                    sign: bool=True,
                    sign_plaintext=True,
                    ) -> tuple:
        """
        Encrypts plaintext for recipient actor. Optionally signs the message as well.

        :param recipient: The character whose public key will be used to encrypt
            cleartext.
        :param plaintext: The secret to be encrypted.
        :param sign: Whether or not to sign the message.
        :param sign_plaintext: When signing, the cleartext is signed if this is
            True,  Otherwise, the resulting ciphertext is signed.

        :return: A tuple, (ciphertext, signature).  If sign==False,
            then signature will be NOT_SIGNED.
        """
        recipient_pubkey_enc = recipient.public_key(EncryptingPower)
        if sign:
            if sign_plaintext:
                # Sign first, encrypt second.
                sig_header = constants.SIGNATURE_TO_FOLLOW
                signature = self.stamp(plaintext)
                ciphertext, capsule = pre.encrypt(recipient_pubkey_enc, sig_header + signature + plaintext)
            else:
                # Encrypt first, sign second.
                sig_header = constants.SIGNATURE_IS_ON_CIPHERTEXT
                ciphertext, capsule = pre.encrypt(recipient_pubkey_enc, sig_header + plaintext)
                signature = self.stamp(ciphertext)
            alice_pubkey = self.public_key(SigningPower)
        else:
            # Don't sign.
            signature = sig_header = constants.NOT_SIGNED
            alice_pubkey = None
            ciphertext, capsule = pre.encrypt(recipient_pubkey_enc, sig_header + plaintext)
        message_kit = UmbralMessageKit(ciphertext=ciphertext, capsule=capsule, alice_pubkey=alice_pubkey)

        return message_kit, signature

    def verify_from(self,
                    actor_whom_sender_claims_to_be: "Character",
                    message_kit: Union[UmbralMessageKit, bytes],
                    signature: Signature=None,
                    decrypt=False,
                    ) -> tuple:
        """
        Inverse of encrypt_for.

        :param actor_that_sender_claims_to_be: A Character instance representing
            the actor whom the sender claims to be.  We check the public key
            owned by this Character instance to verify.
        :param messages: The messages to be verified.
        :param decrypt: Whether or not to decrypt the messages.
        :param signature_is_on_cleartext: True if we expect the signature to be
            on the cleartext. Otherwise, we presume that the ciphertext is what
            is signed.
        :return: Whether or not the signature is valid, the decrypted plaintext
            or NO_DECRYPTION_PERFORMED
        """
        with suppress(AttributeError):
            if message_kit.alice_pubkey:
                if not message_kit.alice_pubkey == actor_whom_sender_claims_to_be.public_key(SigningPower):
                    raise ValueError(
                        "This MessageKit doesn't appear to have come from {}".format(actor_whom_sender_claims_to_be))

        alice_pubkey = actor_whom_sender_claims_to_be.public_key(SigningPower)
        signature_from_kit = None

        if decrypt:
            # We are decrypting the message; let's do that first and see what the sig header says.
            cleartext_with_sig_header = self.decrypt(message_kit)
            sig_header, cleartext = default_constant_splitter(cleartext_with_sig_header, return_remainder=True)
            if sig_header == constants.SIGNATURE_IS_ON_CIPHERTEXT:
                # THe ciphertext is what is signed - note that for later.
                message = message_kit.ciphertext
                if not signature:
                    raise ValueError("Can't check a signature on the ciphertext if don't provide one.")
            elif sig_header == constants.SIGNATURE_TO_FOLLOW:
                # The signature follows in this cleartext - split it off.
                signature_from_kit, cleartext = signature_splitter(cleartext,
                                                                   return_remainder=True)
                message = cleartext
        else:
            # Not decrypting - the message is the object passed in as a message kit.  Cast it.
            message = bytes(message_kit)
            cleartext = constants.NO_DECRYPTION_PERFORMED

        if signature and signature_from_kit:
            if signature != signature_from_kit:
                raise ValueError(
                    "The MessageKit has a Signature, but it's not the same one you provided.  Something's up.")

        signature_to_use = signature or signature_from_kit

        if signature_to_use:
            is_valid = signature_to_use.verify(message, alice_pubkey)
        else:
            # Meh, we didn't even get a signature.  Not much we can do.
            is_valid = False

        return is_valid, cleartext

    """
    Next we have decrypt(), sign(), and generate_self_signed_certificate() - these use the private 
    keys of their respective powers; any character who has these powers can use these functions.

    If they don't have the correct Power, the appropriate PowerUpError is raised.
    """

    def decrypt(self, message_kit):
        return self._crypto_power.power_ups(EncryptingPower).decrypt(message_kit)

    def sign(self, message):
        return self._crypto_power.power_ups(SigningPower).sign(message)

    def generate_self_signed_certificate(self):
        signing_power = self._crypto_power.power_ups(SigningPower)
        return signing_power.generate_self_signed_cert(self.stamp.fingerprint().decode())

    """
    And finally, some miscellaneous but generally-applicable abilities:
    """

    def public_key(self, power_up_class):
        """
        Pass a power_up_class, get the public key for this Character which corresponds to that
        class.

        If the Character doesn't have the power corresponding to that class, raises the
        appropriate PowerUpError (ie, NoSigningPower or NoEncryptingPower).
        """
        power_up = self._crypto_power.power_ups(power_up_class)
        return power_up.public_key()

    def learn_about_nodes(self, address, port):
        """
        Sends a request to node_url to find out about known nodes.
        """
        # TODO: Find out about other known nodes, not just this one.  #175
        node = Ursula.from_rest_url(address, port)
        self.known_nodes[node.interface_dht_key()] = node


class FakePolicyAgent:  # TODO: #192
    _token = "fake token"


class Alice(Character, PolicyAuthor):
    _server_class = NuCypherSeedOnlyDHTServer
    _default_crypto_powerups = [SigningPower, EncryptingPower]

    def __init__(self, *args, **kwargs):
        super().__init__(*args, **kwargs)
        PolicyAuthor.__init__(self, self.address, policy_agent=FakePolicyAgent())

    def generate_kfrags(self, bob, m, n) -> List:
        """
        Generates re-encryption key frags ("KFrags") and returns them.

        These KFrags can be used by Ursula to re-encrypt a Capsule for Bob so
        that he can activate the Capsule.
        :param bob: Bob instance which will be able to decrypt messages re-encrypted with these kfrags.
        :param m: Minimum number of kfrags needed to activate a Capsule.
        :param n: Total number of kfrags to generate
        """
        bob_pubkey_enc = bob.public_key(EncryptingPower)
        return self._crypto_power.power_ups(EncryptingPower).generate_kfrags(bob_pubkey_enc, m, n)

    def create_policy(self, bob: "Bob", uri: bytes, m: int, n: int):
        """
        Create a Policy to share uri with bob.
        Generates KFrags and attaches them.
        """
        kfrags = self.generate_kfrags(bob, m, n)
        from nkms.policy.models import Policy
        policy = Policy.from_alice(
            alice=self,
            bob=bob,
            kfrags=kfrags,
            uri=uri,
            m=m,
        )

        return policy

    def grant(self, bob, uri, networky_stuff,
              m=None, n=None, expiration=None, deposit=None):
        if not m:
            # TODO: get m from config  #176
            raise NotImplementedError
        if not n:
            # TODO: get n from config  #176
            raise NotImplementedError
        if not expiration:
            # TODO: check default duration in config  #176
            raise NotImplementedError
        if not deposit:
            default_deposit = None  # TODO: Check default deposit in config.  #176
            if not default_deposit:
                deposit = networky_stuff.get_competitive_rate()
                if deposit == NotImplemented:
                    deposit = constants.NON_PAYMENT(b"0000000")

        policy = self.create_policy(bob, uri, m, n)

        # We'll find n Ursulas by default.  It's possible to "play the field"
        # by trying differet
        # deposits and expirations on a limited number of Ursulas.
        # Users may decide to inject some market strategies here.
        found_ursulas = policy.find_ursulas(networky_stuff, deposit,
                                            expiration, num_ursulas=n)
        policy.match_kfrags_to_found_ursulas(found_ursulas)
        # REST call happens here, as does population of TreasureMap.
        policy.enact(networky_stuff)

        return policy  # Now with TreasureMap affixed!


class Bob(Character):
    _server_class = NuCypherSeedOnlyDHTServer
    _default_crypto_powerups = [SigningPower, EncryptingPower]

    def __init__(self, *args, **kwargs):
        super().__init__(*args, **kwargs)
        self.treasure_maps = {}

        from nkms.policy.models import WorkOrderHistory  # Need a bigger strategy to avoid circulars.
        self._saved_work_orders = WorkOrderHistory()

    def follow_treasure_map(self, hrac):
        for ursula_interface_id in self.treasure_maps[hrac]:
            if ursula_interface_id in self.known_nodes:
                # If we already know about this Ursula,
                # we needn't learn about it again.
                continue

            # TODO: perform this part concurrently.
            value = self.server.get_now(ursula_interface_id)

            # TODO: Make this much prettier
            header, signature, ursula_pubkey_sig, _hrac, (
                port, interface, ttl) = dht_value_splitter(value, msgpack_remainder=True)

            if header != constants.BYTESTRING_IS_URSULA_IFACE_INFO:
                raise TypeError("Unknown DHT value.  How did this get on the network?")

            # TODO: If we're going to implement TTL, it will be here.
            self.known_nodes[ursula_interface_id] = \
                Ursula.as_discovered_on_network(
                    dht_port=port,
                    dht_interface=interface,
                    powers_and_keys=({SigningPower: ursula_pubkey_sig})
                )

    def get_treasure_map(self, policy, networky_stuff, using_dht=False):
        map_id = policy.treasure_map_dht_key()

        if using_dht:
            ursula_coro = self.server.get(map_id)
            event_loop = asyncio.get_event_loop()
            packed_encrypted_treasure_map = event_loop.run_until_complete(ursula_coro)
        else:
            if not self.known_nodes:
                # TODO: Try to find more Ursulas on the blockchain.
                raise self.NotEnoughUrsulas
            tmap_message_kit = self.get_treasure_map_from_known_ursulas(networky_stuff, map_id)

        verified, packed_node_list = self.verify_from(
            policy.alice, tmap_message_kit,
            decrypt=True
        )

        if not verified:
            return constants.NOT_FROM_ALICE
        else:
            from nkms.policy.models import TreasureMap
            treasure_map = TreasureMap(msgpack.loads(packed_node_list))
            self.treasure_maps[policy.hrac()] = treasure_map
            return treasure_map

    def get_treasure_map_from_known_ursulas(self, networky_stuff, map_id):
        """
        Iterate through swarm, asking for the TreasureMap.
        Return the first one who has it.
        TODO: What if a node gives a bunk TreasureMap?
        """
        from nkms.network.protocols import dht_value_splitter
        for node in self.known_nodes.values():
            response = networky_stuff.get_treasure_map_from_node(node, map_id)

            if response.status_code == 200 and response.content:
                # TODO: Make this prettier
                header, _signature_for_ursula, pubkey_sig_alice, hrac, encrypted_treasure_map = \
                    dht_value_splitter(response.content, return_remainder=True)
                tmap_messaage_kit = UmbralMessageKit.from_bytes(encrypted_treasure_map)
                return tmap_messaage_kit
            else:
                assert False

    def generate_work_orders(self, kfrag_hrac, *capsules, num_ursulas=None):
        from nkms.policy.models import WorkOrder  # Prevent circular import

        try:
            treasure_map_to_use = self.treasure_maps[kfrag_hrac]
        except KeyError:
            raise KeyError(
                "Bob doesn't have a TreasureMap matching the hrac {}".format(kfrag_hrac))

        generated_work_orders = OrderedDict()

        if not treasure_map_to_use:
            raise ValueError(
                "Bob doesn't have a TreasureMap to match any of these capsules: {}".format(
                    capsules))

        for ursula_dht_key in treasure_map_to_use:
            ursula = self.known_nodes[ursula_dht_key]

            capsules_to_include = []
            for capsule in capsules:
                if not capsule in self._saved_work_orders[ursula_dht_key]:
                    capsules_to_include.append(capsule)

            if capsules_to_include:
                work_order = WorkOrder.construct_by_bob(
                    kfrag_hrac, capsules_to_include, ursula, self)
                generated_work_orders[ursula_dht_key] = work_order
                self._saved_work_orders[ursula_dht_key][capsule] = work_order

            if num_ursulas is not None:
                if num_ursulas == len(generated_work_orders):
                    break

        return generated_work_orders

    def get_reencrypted_c_frags(self, networky_stuff, work_order):
        cfrags = networky_stuff.reencrypt(work_order)
        if not len(work_order) == len(cfrags):
            raise ValueError("Ursula gave back the wrong number of cfrags.  She's up to something.")
        for counter, capsule in enumerate(work_order.capsules):
            # TODO: Ursula is actually supposed to sign this.  See #141.
            # TODO: Maybe just update the work order here instead of setting it anew.
            work_orders_by_ursula = self._saved_work_orders[bytes(work_order.ursula.stamp)]
            work_orders_by_ursula[capsule] = work_order
        return cfrags

    def get_ursula(self, ursula_id):
        return self._ursulas[ursula_id]


class Ursula(Character, ProxyRESTServer):
    _server_class = NuCypherDHTServer
    _alice_class = Alice
    _default_crypto_powerups = [SigningPower, EncryptingPower]

    def __init__(self, dht_port=None, dht_interface=None, dht_ttl=0,
                 rest_address=None, rest_port=None, db_name=None,
                 *args, **kwargs):
        self.dht_port = dht_port
        self.dht_interface = dht_interface
        self.dht_ttl = 0
        self._work_orders = []
        ProxyRESTServer.__init__(self, rest_address, rest_port, db_name)
        super().__init__(*args, **kwargs)

    @property
    def rest_app(self):
        if not self._rest_app:
            raise AttributeError(
                "This Ursula doesn't have a REST app attached.  If you want one, init with is_me and attach_server.")
        else:
            return self._rest_app

    @classmethod
    def as_discovered_on_network(cls, dht_port, dht_interface,
                                 rest_address=None, rest_port=None,
                                 powers_and_keys=()):
        # TODO: We also need the encrypting public key here.
        ursula = cls.from_public_keys(powers_and_keys)
        ursula.dht_port = dht_port
        ursula.dht_interface = dht_interface
        ursula.rest_address = rest_address
        ursula.rest_port = rest_port
        return ursula

    @classmethod
    def from_rest_url(cls, address, port):
        response = requests.get("{}:{}/public_keys".format(address, port), verify=False)  # TODO: TLS-only.
        if not response.status_code == 200:
            raise RuntimeError("Got a bad response: {}".format(response))

        key_splitter = RepeatingBytestringSplitter(
            (UmbralPublicKey, PUBLIC_KEY_LENGTH, {"as_b64": False}))
        signing_key, encrypting_key = key_splitter(response.content)

        stranger_ursula_from_public_keys = cls.from_public_keys(
            {SigningPower: signing_key, EncryptingPower: encrypting_key},
            rest_address=address,
            rest_port=port
        )

        return stranger_ursula_from_public_keys

    def attach_server(self, ksize=20, alpha=3, id=None,
                      storage=None, *args, **kwargs):
        # TODO: Network-wide deterministic ID generation (ie, auction or
        # whatever)  See #136.
        if not id:
            id = digest(secure_random(32))

        super().attach_server(ksize, alpha, id, storage)
        self.attach_rest_server(db_name=self.db_name)

    def listen(self):
        return self.server.listen(self.dht_port, self.dht_interface)

    def dht_interface_info(self):
        return self.dht_port, self.dht_interface, self.dht_ttl

    def interface_dht_key(self):
        return bytes(self.stamp)
        # return self.InterfaceDHTKey(self.stamp, self.interface_hrac())

    def interface_dht_value(self):
        signature = self.stamp(self.interface_hrac())
        return (
                constants.BYTESTRING_IS_URSULA_IFACE_INFO + signature + self.stamp + self.interface_hrac()
                + msgpack.dumps(self.dht_interface_info())
        )

    def interface_hrac(self):
        return keccak_digest(msgpack.dumps(self.dht_interface_info()))

    def publish_dht_information(self):
        if not self.dht_port and self.dht_interface:
            raise RuntimeError("Must listen before publishing interface information.")

        dht_key = self.interface_dht_key()
        value = self.interface_dht_value()
        setter = self.server.set(key=dht_key, value=value)
        blockchain_client._ursulas_on_blockchain.append(dht_key)
        loop = asyncio.get_event_loop()
        loop.run_until_complete(setter)

    def work_orders(self, bob=None):
        """
        TODO: This is better written as a model method for Ursula's datastore.
        """
        if not bob:
            return self._work_orders
        else:
            work_orders_from_bob = []
            for work_order in self._work_orders:
                if work_order.bob == bob:
                    work_orders_from_bob.append(work_order)
            return work_orders_from_bob


class SignatureStamp(object):
    """
    Can be called to sign something or used to express the signing public
    key as bytes.
    """

    def __init__(self, character):
        self.character = character

    def __call__(self, *args, **kwargs):
        return self.character.sign(*args, **kwargs)

    def __bytes__(self):
        return bytes(self.character.public_key(SigningPower))

    def __hash__(self):
        return int.from_bytes(self, byteorder="big")

    def __eq__(self, other):
        return other == bytes(self)

    def __add__(self, other):
        return bytes(self) + other

    def __radd__(self, other):
        return other + bytes(self)

    def __len__(self):
        return len(bytes(self))

    def as_umbral_pubkey(self):
        return self.character.public_key(SigningPower)

    def fingerprint(self):
        """
        Hashes the key using keccak-256 and returns the hexdigest in bytes.

        :return: Hexdigest fingerprint of key (keccak-256) in bytes
        """
        return keccak_digest(bytes(self)).hex().encode()


class StrangerStamp(SignatureStamp):
    """
    SignatureStamp of a stranger (ie, can only be used to glean public key, not to sign)
    """

    def __call__(self, *args, **kwargs):
        message = "This isn't your SignatureStamp; it belongs to {} (a Stranger).  You can't sign with it."
        raise TypeError(message.format(self.character))<|MERGE_RESOLUTION|>--- conflicted
+++ resolved
@@ -26,10 +26,6 @@
 from nkms.network.protocols import dht_value_splitter
 from nkms.network.server import NuCypherDHTServer, NuCypherSeedOnlyDHTServer, ProxyRESTServer
 
-<<<<<<< HEAD
-
-=======
->>>>>>> 1c484c41
 
 class Character(object):
     """
