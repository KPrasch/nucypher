from nucypher.blockchain.eth.clients import (
    GethClient,
    ParityClient,
    GanacheClient,
    InfuraClient,
    PUBLIC_CHAINS
)
from nucypher.blockchain.eth.interfaces import BlockchainInterface


#
# Mock Providers
#

class MockGethProvider:
    endpoint_uri = 'file:///ipc.geth'
    clientVersion = 'Geth/v1.4.11-stable-fed692f6/darwin/go1.7'


class MockParityProvider:
    endpoint_uri = 'file:///ipc.parity'
    clientVersion = 'Parity-Ethereum/v2.5.1-beta-e0141f8-20190510/x86_64-linux-gnu/rustc1.34.1'


class MockGanacheProvider:
    endpoint_uri = 'http://ganache:8445'
    clientVersion = 'EthereumJS TestRPC/v2.1.5/ethereum-js'


class MockInfuraProvider:
    endpoint_uri = 'wss://:@goerli.infura.io/ws/v3/1234567890987654321abcdef'
    clientVersion = 'Geth/v1.8.23-omnibus-2ad89aaa/linux-amd64/go1.11.1'


class ChainIdReporter:
    # Support older and newer versions of web3 py in-test
    version = 5
    chainID = 5


#
# Mock Web3
#

class MockWeb3:

    net = ChainIdReporter

    def __init__(self, provider):
        self.provider = provider

    @property
    def clientVersion(self):
        return self.provider.clientVersion


#
# Mock Blockchain
#

class BlockchainInterfaceTestBase(BlockchainInterface):

    Web3 = MockWeb3

    def _configure_registry(self, *args, **kwargs):
        pass

    def _setup_solidity(self, *args, **kwargs):
        pass

    def attach_middleware(self):
        pass


class InfuraTestClient(BlockchainInterfaceTestBase):

    def _attach_provider(self, *args, **kwargs) -> None:
        super()._attach_provider(provider=MockInfuraProvider())


class GethClientTestBlockchain(BlockchainInterfaceTestBase):

    def _attach_provider(self, *args, **kwargs) -> None:
        super()._attach_provider(provider=MockGethProvider())

    @property
    def is_local(self):
        return int(self.w3.net.version) not in PUBLIC_CHAINS


class ParityClientTestInterface(BlockchainInterfaceTestBase):

    def _attach_provider(self, *args, **kwargs) -> None:
        super()._attach_provider(provider=MockParityProvider())


class GanacheClientTestInterface(BlockchainInterfaceTestBase):

    def _attach_provider(self, *args, **kwargs) -> None:
        super()._attach_provider(provider=MockGanacheProvider())


def test_geth_web3_client():
    interface = GethClientTestBlockchain(provider_uri='file:///ipc.geth')
    interface.connect(fetch_registry=False, sync_now=False)

    assert isinstance(interface.client, GethClient)
    assert interface.client.node_technology == 'Geth'
    assert interface.client.node_version == 'v1.4.11-stable-fed692f6'
    assert interface.client.platform == 'darwin'
    assert interface.client.backend == 'go1.7'

    assert interface.client.is_local is False
    assert interface.client.chain_id == 5


def test_infura_web3_client():
    interface = InfuraTestClient(provider_uri='infura://1234567890987654321abcdef')
    interface.connect(fetch_registry=False, sync_now=False)

    assert isinstance(interface.client, InfuraClient)
<<<<<<< HEAD
=======
    assert interface.node_version == 'v1.8.23-omnibus-2ad89aaa'
    assert interface.platform == 'linux-amd64'
    assert interface.backend == 'go1.11.1'
>>>>>>> 8965415f

    assert interface.is_local is False
    assert interface.chain_id == 5

    assert interface.unlock_account('address', 'password')  # should return True


def test_parity_web3_client():
    interface = ParityClientTestInterface(provider_uri='file:///ipc.parity')
    interface.connect(fetch_registry=False, sync_now=False)

    assert isinstance(interface.client, ParityClient)
    assert interface.client.node_technology == 'Parity-Ethereum'
    assert interface.client.node_version == 'v2.5.1-beta-e0141f8-20190510'
    assert interface.client.platform == 'x86_64-linux-gnu'
    assert interface.client.backend == 'rustc1.34.1'


def test_ganache_web3_client():
    interface = GanacheClientTestInterface(provider_uri='http://ganache:8445')
    interface.connect(fetch_registry=False, sync_now=False)

    assert isinstance(interface.client, GanacheClient)
    assert interface.client.node_technology == 'EthereumJS TestRPC'
    assert interface.client.node_version == 'v2.1.5'
    assert interface.client.platform is None
    assert interface.client.backend == 'ethereum-js'
    assert interface.client.is_local<|MERGE_RESOLUTION|>--- conflicted
+++ resolved
@@ -119,13 +119,6 @@
     interface.connect(fetch_registry=False, sync_now=False)
 
     assert isinstance(interface.client, InfuraClient)
-<<<<<<< HEAD
-=======
-    assert interface.node_version == 'v1.8.23-omnibus-2ad89aaa'
-    assert interface.platform == 'linux-amd64'
-    assert interface.backend == 'go1.11.1'
->>>>>>> 8965415f
-
     assert interface.is_local is False
     assert interface.chain_id == 5
 
